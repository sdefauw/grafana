--- conflicted
+++ resolved
@@ -109,13 +109,8 @@
 					<span class="gf-form-label" ng-show="current.auto">
 						Auto interval steps <tip>How many times should the current time range be divided to calculate the value</tip>
 					</span>
-<<<<<<< HEAD
-					<div class="gf-form-select-wrapper max-width-10">
+					<div class="gf-form-select-wrapper max-width-10" ng-show="current.auto">
 						<select class="gf-form-input" ng-model="current.auto_count" ng-options="f for f in [2,3,4,5,10,20,30,40,50,100,200,300,400,500]" ng-change="runQuery()"></select>
-=======
-					<div class="gf-form-select-wrapper max-width-10" ng-show="current.auto">
-						<select class="gf-form-input" ng-model="current.auto_count" ng-options="f for f in [3,5,10,30,50,100,200]" ng-change="runQuery()"></select>
->>>>>>> b9e0fcdf
 					</div>
 				</div>
 				<div class="gf-form">
